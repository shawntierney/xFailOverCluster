[![Build status](https://ci.appveyor.com/api/projects/status/6a59vfritv4kbc7d/branch/master?svg=true)](https://ci.appveyor.com/project/PowerShell/xfailovercluster/branch/master)

# xFailOverCluster

The **xFailOverCluster** DSC modules contains **xCluster** and **xWaitForCluster** resources for creating and configuring failover clusters. 

## Contributing
Please check out common DSC Resources [contributing guidelines](https://github.com/PowerShell/DscResource.Kit/blob/master/CONTRIBUTING.md).


## Resources

* **xCluster** ensures that a group of machines form a cluster.
* **xWaitForCluster** ensures that a node waits for a remote cluster is created.

### xCluster

* **Name**: Name of the cluster
* **StaticIPAddress**: Static IP Address of the cluster
* **DomainAdministratorCredential**: Credential used to create the cluster

### xClusterNetwork (Unreleased)

* **Address**: The network address (e.g. 192.168.0.0)
* **AddressMask**: The network mask (e.g. 255.255.255.0)
* **Name**: The network label or name
* **Role**: Network role: *0 = None, 1 = Cluster Only, 3 = Clsuter and Client* 
* **Metric**: The internal metric for the networks

### xWaitForCluster

* **Name**: Name of the cluster to wait for
* **RetryIntervalSec**: Interval to check for cluster existence
* **RetryCount**: Maximum number of retries to check for cluster existance
* **Credential**: Credential used to join or leave domain

## Versions

### Unreleased

<<<<<<< HEAD
* Added xClusterNetwork resource 
=======
### 1.2.0.0

* xCluster: Added -NoStorage switch to add-clusterNode. This prevents disks from being automatically added when joining a node to a cluster
>>>>>>> 64dec713

### 1.1.0.0

* Removed requirement for CredSSP

### 1.0.0.0

* Initial release with the following resources:
    - xCluster and xWaitForCluster

## Examples

### Cluster example

In this example, we will create a failover cluster from two VMs. 
We will assume that a Domain Controller already exists, and that both VMs are already domain joined. 
Furthermore, the example assumes that your certificates are installed such that DSC can appropriately handle secrets such as the Domain Administrator Credential.
Finally, the xCluster module must also be installed on the VMs, as specified above.
For an example of an end to end scenario, check out the SQL HA Group blog post on the PowerShell Team Blog.

```powershell
Configuration ClusterDemo
{
    param([Parameter(Mandatory=$true)] 
          [ValidateNotNullorEmpty()] 
          [PsCredential] $domainAdminCred)

    Node $AllNodes.Where{$_.Role -eq "PrimaryClusterNode" }.NodeName
    {
        WindowsFeature FailoverFeature
        {
            Ensure = "Present"
            Name      = "Failover-clustering"
        }

        WindowsFeature RSATClusteringPowerShell
        {
            Ensure = "Present"
            Name   = "RSAT-Clustering-PowerShell"   

            DependsOn = "[WindowsFeature]FailoverFeature"
        }

        WindowsFeature RSATClusteringCmdInterface
        {
            Ensure = "Present"
            Name   = "RSAT-Clustering-CmdInterface"

            DependsOn = "[WindowsFeature]RSATClusteringPowerShell"
        }

        xCluster ensureCreated
        {
            Name = $Node.ClusterName
            StaticIPAddress = $Node.ClusterIPAddress
            DomainAdministratorCredential = $domainAdminCred

           DependsOn = “[WindowsFeature]RSATClusteringCmdInterface”
       } 

    }

    Node $AllNodes.Where{ $_.Role -eq "ReplicaServerNode" }.NodeName
    {         
        WindowsFeature FailoverFeature
        {
            Ensure = "Present"
            Name      = "Failover-clustering"
        }

        WindowsFeature RSATClusteringPowerShell
        {
            Ensure = "Present"
            Name   = "RSAT-Clustering-PowerShell"   

            DependsOn = "[WindowsFeature]FailoverFeature"
        }

        WindowsFeature RSATClusteringCmdInterface
        {
            Ensure = "Present"
            Name   = "RSAT-Clustering-CmdInterface"

            DependsOn = "[WindowsFeature]RSATClusteringPowerShell"
        }

        xWaitForCluster waitForCluster
        {
            Name = $Node.ClusterName
            RetryIntervalSec = 10
            RetryCount = 60

            DependsOn = “[WindowsFeature]RSATClusteringCmdInterface” 
        }

        xCluster joinCluster
        {
            Name = $Node.ClusterName
            StaticIPAddress = $Node.ClusterIPAddress
            DomainAdministratorCredential = $domainAdminCred

            DependsOn = "[xWaitForCluster]waitForCluster"
        }  

    }
}

$ConfigData = @{
    AllNodes = @(

        @{
            NodeName= "*"

            CertificateFile = "C:\keys\Dscdemo.cer"                 # use your own certificate
            Thumbprint = "E513EEFCB763E6954C52BA66A1A81231BF3F551E" # assume both machines have the same certificate to hold private key
                                                                    # replace the value of thumbprint with your own.

            ClusterName = "Cluster"
            ClusterIPAddress = "192.168.100.20/24"    # replace the ipaddress of your own.
        },

         # Node01
        @{
            NodeName= "Node01"   # rename to actual machine name of VM
            Role = "PrimaryClusterNode"
         },

         # Node02
         @{
            NodeName= "Node02"   # rename to actual machine name of VM
            Role = "ReplicaServerNode"
         }
    );
}

$domainAdminCred = Get-Credential -UserName "ClusterDemo\Administrator" -Message "Enter password for private domain Administrator"

ClusterDemo -ConfigurationData $ConfigData -domainAdminCred $domainAdminCred
```<|MERGE_RESOLUTION|>--- conflicted
+++ resolved
@@ -38,13 +38,11 @@
 
 ### Unreleased
 
-<<<<<<< HEAD
 * Added xClusterNetwork resource 
-=======
+
 ### 1.2.0.0
 
-* xCluster: Added -NoStorage switch to add-clusterNode. This prevents disks from being automatically added when joining a node to a cluster
->>>>>>> 64dec713
+* xCluster: Added -NoStorage switch to add-clusternode. This prevents disks from being automatically added when joining a node to a cluster
 
 ### 1.1.0.0
 
